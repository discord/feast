/*
 * Copyright 2018 The Feast Authors
 *
 * Licensed under the Apache License, Version 2.0 (the "License");
 * you may not use this file except in compliance with the License.
 * You may obtain a copy of the License at
 *
 *     https://www.apache.org/licenses/LICENSE-2.0
 *
 * Unless required by applicable law or agreed to in writing, software
 * distributed under the License is distributed on an "AS IS" BASIS,
 * WITHOUT WARRANTIES OR CONDITIONS OF ANY KIND, either express or implied.
 * See the License for the specific language governing permissions and
 * limitations under the License.
 *
 */

package feast.ingestion.config;

import static org.junit.Assert.assertEquals;

import com.google.protobuf.util.JsonFormat;
import feast.ingestion.model.Specs;
import feast.ingestion.util.DateUtil;
import feast.specs.EntitySpecProto.EntitySpec;
import feast.specs.FeatureSpecProto.FeatureSpec;
import feast.specs.ImportJobSpecsProto.ImportJobSpecs;
import feast.specs.ImportJobSpecsProto.SourceSpec;
import feast.specs.ImportJobSpecsProto.SourceSpec.SourceType;
import feast.specs.ImportSpecProto.Field;
import feast.specs.ImportSpecProto.ImportSpec;
import feast.specs.ImportSpecProto.Schema;
import feast.specs.StorageSpecProto.StorageSpec;
import feast.types.ValueProto.ValueType.Enum;
import java.io.File;
import java.io.IOException;
import java.io.PrintWriter;
import java.nio.file.Files;
import org.junit.Rule;
import org.junit.Test;
import org.junit.rules.TemporaryFolder;

// TODO: Check the commented codes. Commented so build can succeed.

<<<<<<< HEAD
  @Rule
  public TemporaryFolder temporaryFolder = new TemporaryFolder();
  String importSpecYaml =
      "---\n"
          + "sinkStorageSpec:\n"
          + "  id: TEST_SERVING\n"
          + "  type: serving.mock\n"
          + "  options: {}\n"
          + "errorsStorageSpec:\n"
          + "  id: ERRORS\n"
          + "  type: stdout\n"
          + "  options: {}\n"
          + "entitySpecs:\n"
          + "  - name: testEntity\n"
          + "    description: This is a test entity\n"
          + "    tags: []\n"
          + "featureSpecs:\n"
          + "  - id: testEntity.testInt64\n"
          + "    entity: testEntity\n"
          + "    name: testInt64\n"
          + "    owner: feast@example.com\n"
          + "    description: This is test feature of type integer\n"
          + "    uri: https://example.com/\n"
          + "    valueType: INT64\n"
          + "    tags: []\n"
          + "    options: {}\n"
          + "sourceSpec:\n"
          + "  type: KAFKA\n"
          + "  options:\n"
          + "    bootstrapServers: localhost:8281\n"
          + "\n";

  @Test
  public void testSupplierImportSpecYamlFile() throws IOException {
    File yamlFile = temporaryFolder.newFile("importJobSpecs.yaml");
    try (PrintWriter printWriter = new PrintWriter(Files.newOutputStream(yamlFile.toPath()))) {
      printWriter.print(importSpecYaml);
    }

    ImportJobSpecs importJobSpecs = new ImportJobSpecsSupplier(yamlFile.getParent()).get();
    Specs specs = new Specs("", importJobSpecs);
    System.out.println(
        JsonFormat.printer().omittingInsignificantWhitespace().print(importJobSpecs));
    assertEquals(
        SourceSpec.newBuilder()
        .setType(SourceType.KAFKA)
        .putOptions("bootstrapServers", "localhost:8281"),
        importJobSpecs.getSourceSpec());

    assertEquals(StorageSpec.newBuilder()
        .setId("TEST_SERVING")
        .setType("serving.mock")
        .build(), importJobSpecs.getSinkStorageSpec());

    assertEquals(StorageSpec.newBuilder()
        .setId("ERRORS")
        .setType("stdout")
        .build(), importJobSpecs.getErrorsStorageSpec());

    assertEquals(
        EntitySpec.newBuilder()
            .setName("testEntity")
            .setDescription("This is a test entity")
            .build(),
        specs.getEntitySpec("testEntity"));

    assertEquals(
        FeatureSpec.newBuilder()
            .setId("testEntity.testInt64")
            .setEntity("testEntity")
            .setName("testInt64")
            .setOwner("feast@example.com")
            .setUri("https://example.com/")
            .setValueType(Enum.INT64)
            .setDescription("This is test feature of type integer")
            .build(),
        specs.getFeatureSpec("testEntity.testInt64"));
  }
}
=======
// public class ImportJobSpecsSupplierTest {
//
//   @Rule
//   public TemporaryFolder temporaryFolder = new TemporaryFolder();
//   String importSpecYaml =
//       "---\n"
//           + "servingStorageSpec:\n"
//           + "  id: TEST_SERVING\n"
//           + "  type: serving.mock\n"
//           + "  options: {}\n"
//           + "warehouseStorageSpec:\n"
//           + "  id: TEST_WAREHOUSE\n"
//           + "  type: warehouse.mock\n"
//           + "  options: {}\n"
//           + "errorsStorageSpec:\n"
//           + "  id: ERRORS\n"
//           + "  type: stdout\n"
//           + "  options: {}\n"
//           + "entitySpecs:\n"
//           + "  - name: testEntity\n"
//           + "    description: This is a test entity\n"
//           + "    tags: []\n"
//           + "featureSpecs:\n"
//           + "  - id: testEntity.testInt64\n"
//           + "    entity: testEntity\n"
//           + "    name: testInt64\n"
//           + "    owner: feast@example.com\n"
//           + "    description: This is test feature of type integer\n"
//           + "    uri: https://example.com/\n"
//           + "    valueType: INT64\n"
//           + "    tags: []\n"
//           + "    options: {}\n"
//           + "importSpec:\n"
//           + "  type: file.csv\n"
//           + "  sourceOptions:\n"
//           + "    path: data.csv\n"
//           + "  entities:\n"
//           + "    - driver\n"
//           + "  schema:\n"
//           + "    entityIdColumn: driver_id\n"
//           + "    timestampValue: 2018-09-25T00:00:00.000Z\n"
//           + "    fields:\n"
//           + "      - name: timestamp\n"
//           + "      - name: driver_id\n"
//           + "      - name: trips_completed\n"
//           + "        featureId: driver.trips_completed\n"
//           + "\n";
//
//   @Test
//   public void testSupplierImportSpecYamlFile() throws IOException {
//     File yamlFile = temporaryFolder.newFile("importJobSpecs.yaml");
//     try (PrintWriter printWriter = new PrintWriter(Files.newOutputStream(yamlFile.toPath()))) {
//       printWriter.print(importSpecYaml);
//     }
//
//     ImportJobSpecs importJobSpecs = new ImportJobSpecsSupplier(yamlFile.getParent()).get();
//     Specs specs = new Specs("", importJobSpecs);
//     System.out.println(
//         JsonFormat.printer().omittingInsignificantWhitespace().print(importJobSpecs));
//     assertEquals(
//         ImportSpec.newBuilder()
//             .setType("file.csv")
//             .putSourceOptions("path", "data.csv")
//             .addEntities("driver")
//             .setSchema(
//                 Schema.newBuilder()
//                     .addFields(Field.newBuilder().setName("timestamp"))
//                     .addFields(Field.newBuilder().setName("driver_id"))
//                     .addFields(
//                         Field.newBuilder()
//                             .setName("trips_completed")
//                             .setFeatureId("driver.trips_completed"))
//                     .setEntityIdColumn("driver_id")
//                     .setTimestampValue(DateUtil.toTimestamp("2018-09-25T00:00:00.000Z")))
//             .build(),
//         importJobSpecs.getImportSpec());
//
//     assertEquals(StorageSpec.newBuilder()
//         .setId("TEST_SERVING")
//         .setType("serving.mock")
//         .build(), importJobSpecs.getServingStorageSpec());
//
//     assertEquals(StorageSpec.newBuilder()
//         .setId("TEST_WAREHOUSE")
//         .setType("warehouse.mock")
//         .build(), importJobSpecs.getWarehouseStorageSpec());
//
//     assertEquals(StorageSpec.newBuilder()
//         .setId("ERRORS")
//         .setType("stdout")
//         .build(), importJobSpecs.getErrorsStorageSpec());
//
//     assertEquals(
//         EntitySpec.newBuilder()
//             .setName("testEntity")
//             .setDescription("This is a test entity")
//             .build(),
//         specs.getEntitySpec("testEntity"));
//
//     assertEquals(
//         FeatureSpec.newBuilder()
//             .setId("testEntity.testInt64")
//             .setEntity("testEntity")
//             .setName("testInt64")
//             .setOwner("feast@example.com")
//             .setUri("https://example.com/")
//             .setValueType(Enum.INT64)
//             .setDescription("This is test feature of type integer")
//             .build(),
//         specs.getFeatureSpec("testEntity.testInt64"));
//   }
// }
>>>>>>> 4f96b5cb
<|MERGE_RESOLUTION|>--- conflicted
+++ resolved
@@ -42,7 +42,6 @@
 
 // TODO: Check the commented codes. Commented so build can succeed.
 
-<<<<<<< HEAD
   @Rule
   public TemporaryFolder temporaryFolder = new TemporaryFolder();
   String importSpecYaml =
@@ -121,118 +120,4 @@
             .build(),
         specs.getFeatureSpec("testEntity.testInt64"));
   }
-}
-=======
-// public class ImportJobSpecsSupplierTest {
-//
-//   @Rule
-//   public TemporaryFolder temporaryFolder = new TemporaryFolder();
-//   String importSpecYaml =
-//       "---\n"
-//           + "servingStorageSpec:\n"
-//           + "  id: TEST_SERVING\n"
-//           + "  type: serving.mock\n"
-//           + "  options: {}\n"
-//           + "warehouseStorageSpec:\n"
-//           + "  id: TEST_WAREHOUSE\n"
-//           + "  type: warehouse.mock\n"
-//           + "  options: {}\n"
-//           + "errorsStorageSpec:\n"
-//           + "  id: ERRORS\n"
-//           + "  type: stdout\n"
-//           + "  options: {}\n"
-//           + "entitySpecs:\n"
-//           + "  - name: testEntity\n"
-//           + "    description: This is a test entity\n"
-//           + "    tags: []\n"
-//           + "featureSpecs:\n"
-//           + "  - id: testEntity.testInt64\n"
-//           + "    entity: testEntity\n"
-//           + "    name: testInt64\n"
-//           + "    owner: feast@example.com\n"
-//           + "    description: This is test feature of type integer\n"
-//           + "    uri: https://example.com/\n"
-//           + "    valueType: INT64\n"
-//           + "    tags: []\n"
-//           + "    options: {}\n"
-//           + "importSpec:\n"
-//           + "  type: file.csv\n"
-//           + "  sourceOptions:\n"
-//           + "    path: data.csv\n"
-//           + "  entities:\n"
-//           + "    - driver\n"
-//           + "  schema:\n"
-//           + "    entityIdColumn: driver_id\n"
-//           + "    timestampValue: 2018-09-25T00:00:00.000Z\n"
-//           + "    fields:\n"
-//           + "      - name: timestamp\n"
-//           + "      - name: driver_id\n"
-//           + "      - name: trips_completed\n"
-//           + "        featureId: driver.trips_completed\n"
-//           + "\n";
-//
-//   @Test
-//   public void testSupplierImportSpecYamlFile() throws IOException {
-//     File yamlFile = temporaryFolder.newFile("importJobSpecs.yaml");
-//     try (PrintWriter printWriter = new PrintWriter(Files.newOutputStream(yamlFile.toPath()))) {
-//       printWriter.print(importSpecYaml);
-//     }
-//
-//     ImportJobSpecs importJobSpecs = new ImportJobSpecsSupplier(yamlFile.getParent()).get();
-//     Specs specs = new Specs("", importJobSpecs);
-//     System.out.println(
-//         JsonFormat.printer().omittingInsignificantWhitespace().print(importJobSpecs));
-//     assertEquals(
-//         ImportSpec.newBuilder()
-//             .setType("file.csv")
-//             .putSourceOptions("path", "data.csv")
-//             .addEntities("driver")
-//             .setSchema(
-//                 Schema.newBuilder()
-//                     .addFields(Field.newBuilder().setName("timestamp"))
-//                     .addFields(Field.newBuilder().setName("driver_id"))
-//                     .addFields(
-//                         Field.newBuilder()
-//                             .setName("trips_completed")
-//                             .setFeatureId("driver.trips_completed"))
-//                     .setEntityIdColumn("driver_id")
-//                     .setTimestampValue(DateUtil.toTimestamp("2018-09-25T00:00:00.000Z")))
-//             .build(),
-//         importJobSpecs.getImportSpec());
-//
-//     assertEquals(StorageSpec.newBuilder()
-//         .setId("TEST_SERVING")
-//         .setType("serving.mock")
-//         .build(), importJobSpecs.getServingStorageSpec());
-//
-//     assertEquals(StorageSpec.newBuilder()
-//         .setId("TEST_WAREHOUSE")
-//         .setType("warehouse.mock")
-//         .build(), importJobSpecs.getWarehouseStorageSpec());
-//
-//     assertEquals(StorageSpec.newBuilder()
-//         .setId("ERRORS")
-//         .setType("stdout")
-//         .build(), importJobSpecs.getErrorsStorageSpec());
-//
-//     assertEquals(
-//         EntitySpec.newBuilder()
-//             .setName("testEntity")
-//             .setDescription("This is a test entity")
-//             .build(),
-//         specs.getEntitySpec("testEntity"));
-//
-//     assertEquals(
-//         FeatureSpec.newBuilder()
-//             .setId("testEntity.testInt64")
-//             .setEntity("testEntity")
-//             .setName("testInt64")
-//             .setOwner("feast@example.com")
-//             .setUri("https://example.com/")
-//             .setValueType(Enum.INT64)
-//             .setDescription("This is test feature of type integer")
-//             .build(),
-//         specs.getFeatureSpec("testEntity.testInt64"));
-//   }
-// }
->>>>>>> 4f96b5cb
+}